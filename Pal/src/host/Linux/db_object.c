/* -*- mode:c; c-file-style:"k&r"; c-basic-offset: 4; tab-width:4; indent-tabs-mode:nil; mode:auto-fill; fill-column:78; -*- */
/* vim: set ts=4 sw=4 et tw=78 fo=cqt wm=0: */

/* Copyright (C) 2014 OSCAR lab, Stony Brook University
   This file is part of Graphene Library OS.

   Graphene Library OS is free software: you can redistribute it and/or
   modify it under the terms of the GNU General Public License
   as published by the Free Software Foundation, either version 3 of the
   License, or (at your option) any later version.

   Graphene Library OS is distributed in the hope that it will be useful,
   but WITHOUT ANY WARRANTY; without even the implied warranty of
   MERCHANTABILITY or FITNESS FOR A PARTICULAR PURPOSE.  See the
   GNU General Public License for more details.

   You should have received a copy of the GNU General Public License
   along with this program.  If not, see <http://www.gnu.org/licenses/>.  */

/*
 * db_object.c
 *
 * This file contains APIs for closing or polling PAL handles.
 */

#include "pal_defs.h"
#include "pal_linux_defs.h"
#include "pal.h"
#include "pal_internal.h"
#include "pal_linux.h"
#include "pal_error.h"
#include "pal_debug.h"
#include "api.h"

#include <linux/time.h>
#include <linux/poll.h>
#include <linux/wait.h>
#include <atomic.h>
#include <cmpxchg.h>
#include <asm/errno.h>

#define DEFAULT_QUANTUM 500

/* internally to wait for one object. Also used as a shortcut to wait
 *  on events and semaphores.
 *
 *  Returns 0 on success, negative value on failure (e.g., -PAL_ERROR_TRYAGAIN)
 */
static int _DkObjectWaitOne (PAL_HANDLE handle, uint64_t timeout)
{
    /* only for all these handle which has a file descriptor, or
       a eventfd. events and semaphores will skip this part */
    if (HANDLE_HDR(handle)->flags & HAS_FDS) {
        struct timespec timeout_ts;

        if (timeout >= 0) {
            long sec = (unsigned long) timeout / 1000000;
            long microsec = (unsigned long) timeout - (sec * 1000000);

            timeout_ts.tv_sec = sec;
            timeout_ts.tv_nsec = microsec * 1000;
        }

        struct pollfd fds[MAX_FDS];
        int off[MAX_FDS];
        int nfds = 0;
        for (int i = 0 ; i < MAX_FDS ; i++) {
            int events = 0;

            if ((HANDLE_HDR(handle)->flags & RFD(i)) &&
                !(HANDLE_HDR(handle)->flags & ERROR(i)))
                events |= POLLIN;

            if ((HANDLE_HDR(handle)->flags & WFD(i)) &&
                !(HANDLE_HDR(handle)->flags & WRITEABLE(i)) &&
                !(HANDLE_HDR(handle)->flags & ERROR(i)))
                events |= POLLOUT;

            if (events) {
                fds[nfds].fd = HANDLE_HDR(handle)->fds[i];
                fds[nfds].events = events|POLLHUP|POLLERR;
                fds[nfds].revents = 0;
                off[nfds] = i;
                nfds++;
            }
        }

        if (!nfds)
            return -PAL_ERROR_TRYAGAIN;

        int ret = INLINE_SYSCALL(ppoll, 5, &fds, nfds,
                                 timeout >= 0 ? &timeout_ts : NULL,
                                 NULL, 0);

        if (IS_ERR(ret))
            switch (ERRNO(ret)) {
                case EINTR:
                case ERESTART:
                    return -PAL_ERROR_INTERRUPTED;
                default:
                    return unix_to_pal_error(ERRNO(ret));
            }

        if (!ret)
            return -PAL_ERROR_TRYAGAIN;

        for (int i = 0 ; i < nfds ; i++) {
            if (!fds[i].revents)
                continue;
            if (fds[i].revents & POLLOUT)
                HANDLE_HDR(handle)->flags |= WRITEABLE(off[i]);
            if (fds[i].revents & (POLLHUP|POLLERR))
                HANDLE_HDR(handle)->flags |= ERROR(off[i]);
        }

        return 0;
    }

    const struct handle_ops * ops = HANDLE_OPS(handle);

    if (!ops->wait)
        return -PAL_ERROR_NOTSUPPORT;

    return ops->wait(handle, timeout);
}

/* _DkObjectsWaitAny for internal use. The function wait for any of the handle
   in the handle array. timeout can be set for the wait. */
int _DkObjectsWaitAny (int count, PAL_HANDLE * handleArray, uint64_t timeout,
                       PAL_HANDLE * polled)
{
    if (count <= 0)
        return 0;

    if (count == 1) {
        int rv = _DkObjectWaitOne(handleArray[0], timeout);
        if (rv == 0)
            *polled = handleArray[0];
        return rv;
    }

    int i, j, ret, maxfds = 0, nfds = 0;

    /* we are not gonna to allow any polling on muliple synchronous
       objects, doing this is simply violating the division of
       labor between PAL and library OS */
    for (i = 0 ; i < count ; i++) {
        PAL_HANDLE hdl = handleArray[i];

        if (!hdl)
            continue;

        if (!(HANDLE_HDR(hdl)->flags & HAS_FDS))
            return -PAL_ERROR_NOTSUPPORT;

        /* eliminate repeated entries */
        for (j = 0 ; j < i ; j++)
            if (hdl == handleArray[j])
                break;
        if (j == i) {
            for (j = 0 ; j < MAX_FDS ; j++)
                if (HANDLE_HDR(hdl)->flags & (RFD(j)|WFD(j)))
                    maxfds++;
        }
    }

    struct pollfd * fds = __alloca(sizeof(struct pollfd) * maxfds);
    PAL_HANDLE * hdls = __alloca(sizeof(PAL_HANDLE) * maxfds);

    for (i = 0 ; i < count ; i++) {
        PAL_HANDLE hdl = handleArray[i];

        if (!hdl)
            continue;

        for (j = 0 ; j < i ; j++)
            if (hdl == handleArray[j])
                break;
        if (j < i)
            continue;

        for (j = 0 ; j < MAX_FDS ; j++) {
            int events = 0;

            if ((HANDLE_HDR(hdl)->flags & RFD(j)) &&
                !(HANDLE_HDR(hdl)->flags & ERROR(j)))
                events |= POLLIN;

            if ((HANDLE_HDR(hdl)->flags & WFD(j)) &&
                !(HANDLE_HDR(hdl)->flags & WRITEABLE(j)) &&
                !(HANDLE_HDR(hdl)->flags & ERROR(j)))
                events |= POLLOUT;

            if (events && HANDLE_HDR(hdl)->fds[j] != PAL_IDX_POISON) {
                fds[nfds].fd = HANDLE_HDR(hdl)->fds[j];
                fds[nfds].events = events|POLLHUP|POLLERR;
                fds[nfds].revents = 0;
                hdls[nfds] = hdl;
                nfds++;
            }
        }
    }

    if (!nfds)
        return -PAL_ERROR_TRYAGAIN;

    struct timespec timeout_ts;

    if (timeout >= 0) {
        long sec = (unsigned long) timeout / 1000000;
        long microsec = (unsigned long) timeout - (sec * 1000000);
        timeout_ts.tv_sec = sec;
        timeout_ts.tv_nsec = microsec * 1000;
    }

    ret = INLINE_SYSCALL(ppoll, 5, fds, nfds,
                         timeout >= 0 ? &timeout_ts : NULL,
                         NULL, 0);

    if (IS_ERR(ret))
        switch (ERRNO(ret)) {
            case EINTR:
            case ERESTART:
                return -PAL_ERROR_INTERRUPTED;
            default:
                return unix_to_pal_error(ERRNO(ret));
        }

    if (!ret)
        return -PAL_ERROR_TRYAGAIN;

    PAL_HANDLE polled_hdl = NULL;

    for (i = 0 ; i < nfds ; i++) {
        if (!fds[i].revents)
            continue;

        PAL_HANDLE hdl = hdls[i];

        if (polled_hdl) {
            if (hdl != polled_hdl)
                continue;
        } else {
            polled_hdl = hdl;
        }

        for (j = 0 ; j < MAX_FDS ; j++)
            if ((HANDLE_HDR(hdl)->flags & (RFD(j)|WFD(j))) &&
                HANDLE_HDR(hdl)->fds[j] == fds[i].fd)
                break;

        if (j == MAX_FDS)
            continue;

        if (fds[i].revents & POLLOUT)
            HANDLE_HDR(hdl)->flags |= WRITEABLE(j);
        if (fds[i].revents & (POLLHUP|POLLERR))
            HANDLE_HDR(hdl)->flags |= ERROR(j);
    }

    *polled = polled_hdl;
    return polled_hdl ? 0 : -PAL_ERROR_TRYAGAIN;
}

#if TRACE_HEAP_LEAK == 1

PAL_HANDLE heap_alloc_head;
PAL_LOCK   heap_alloc_trace_lock = LOCK_INIT;

<<<<<<< HEAD
HEAP_ALLOC_RECORD * collect_handle_trace_list (PAL_NUM max_records)
=======
HEAP_ALLOC_RECORD * collect_heap_alloc_records (PAL_NUM max_records)
>>>>>>> 7d8a69b1
{
    HEAP_ALLOC_RECORD * records =
            malloc(sizeof(HEAP_ALLOC_RECORD) * max_records);

    if (!records)
        return NULL;

    memset(records, 0, sizeof(HEAP_ALLOC_RECORD) * max_records);

    _DkInternalLock(&heap_alloc_trace_lock);

    PAL_HANDLE ptr = heap_alloc_head;
    int nrecords = 0, i;

    for (; ptr ; ptr = ptr->hdr.heap_trace.next) {
        assert(!ptr->hdr.heap_trace.next ||
               ptr->hdr.heap_trace.next->hdr.heap_trace.pprev ==
               &ptr->hdr.heap_trace.next);

        for (i = 0 ; i < nrecords ; i++)
            if (ptr->hdr.heap_trace.caller == records[i].caller) {
                records[i].count++;
                break;
            }

        if (i == nrecords) {
            if (nrecords == max_records) break;
            records[nrecords].caller = ptr->hdr.heap_trace.caller;
            records[nrecords].count = 1;
            nrecords++;
        }
    }

    _DkInternalUnlock(&heap_alloc_trace_lock);

    return records;
}

#endif /* TRACE_HEAP_LEAK == 0 */<|MERGE_RESOLUTION|>--- conflicted
+++ resolved
@@ -267,11 +267,7 @@
 PAL_HANDLE heap_alloc_head;
 PAL_LOCK   heap_alloc_trace_lock = LOCK_INIT;
 
-<<<<<<< HEAD
-HEAP_ALLOC_RECORD * collect_handle_trace_list (PAL_NUM max_records)
-=======
 HEAP_ALLOC_RECORD * collect_heap_alloc_records (PAL_NUM max_records)
->>>>>>> 7d8a69b1
 {
     HEAP_ALLOC_RECORD * records =
             malloc(sizeof(HEAP_ALLOC_RECORD) * max_records);
