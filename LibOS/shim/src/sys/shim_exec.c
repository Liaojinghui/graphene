--- conflicted
+++ resolved
@@ -230,10 +230,7 @@
     };
     DEFINE_LISTP(sharg);
     LISTP_TYPE(sharg) shargs;
-<<<<<<< HEAD
-=======
     INIT_LISTP(&shargs);
->>>>>>> 8d99e037
 
 reopen:
 
