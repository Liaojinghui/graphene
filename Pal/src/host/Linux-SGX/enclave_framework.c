--- conflicted
+++ resolved
@@ -113,11 +113,7 @@
     int uri_len;
     char uri[URI_MAX];
     sgx_checksum_t checksum;
-<<<<<<< HEAD
-    sgx_arch_mac_t * stubs;
-=======
     sgx_stub_t * stubs;
->>>>>>> 8d99e037
 };
 
 DEFINE_LISTP(trusted_file);
@@ -155,11 +151,7 @@
 
     _DkSpinLock(&trusted_file_lock);
 
-<<<<<<< HEAD
-    listp_for_each_entry(tmp, &trusted_file_list, list)
-=======
     listp_for_each_entry(tmp, &trusted_file_list, list) {
->>>>>>> 8d99e037
         if (tmp->stubs) {
             /* trusted files: must be exactly the same URI */
             if (tmp->uri_len == uri_len && !memcmp(tmp->uri, normpath, uri_len + 1)) {
@@ -229,13 +221,8 @@
         if (ret < 0)
             goto unmap;
 
-<<<<<<< HEAD
-        DkAESCMAC((void *) &enclave_key, PAL_AES_CMAC_KEY_LEN, umem,
-                  mapping_size, (uint8_t *) s, sizeof *s);
-=======
         lib_AESCMAC((void *) &enclave_key, AES_CMAC_KEY_LEN, umem,
                     mapping_size, (uint8_t *) s, sizeof *s);
->>>>>>> 8d99e037
 
         /* update the file checksum */
         ret = lib_SHA256Update(&sha, umem, mapping_size);
@@ -306,18 +293,11 @@
         if (checking_size > total_size - checking)
             checking_size = total_size - checking;
 
-<<<<<<< HEAD
-        sgx_arch_mac_t mac;
-        DkAESCMAC((void *) &enclave_key, PAL_AES_CMAC_KEY_LEN,
-                  mem + checking - offset, checking_size, (uint8_t *) &mac,
-                  sizeof mac);
-=======
         uint8_t hash[AES_CMAC_DIGEST_LEN];
         lib_AESCMAC((void *) &enclave_key,
                     AES_CMAC_KEY_LEN,
                     mem + checking - offset, checking_size,
                     hash, sizeof(hash));
->>>>>>> 8d99e037
 
         if (memcmp(s, hash, sizeof(sgx_stub_t))) {
             SGX_DBG(DBG_E, "Accesing file:%s is denied. "
@@ -624,53 +604,26 @@
 int init_enclave (void)
 {
     int ret;
-<<<<<<< HEAD
-    PAL_RSA_KEY *rsa = malloc(sizeof(PAL_RSA_KEY));
-    DkRSAInitKey(rsa);
-
-    ret = DkRSAGenerateKey(rsa, RSA_KEY_SIZE, RSA_E);
-    if (ret != 0) {
-        SGX_DBG(DBG_S, "DkRSAGenerateKey failed: %d\n", ret);
-=======
     LIB_RSA_KEY *rsa = malloc(sizeof(LIB_RSA_KEY));
     lib_RSAInitKey(rsa);
 
     ret = lib_RSAGenerateKey(rsa, RSA_KEY_SIZE, RSA_E);
     if (ret != 0) {
         SGX_DBG(DBG_S, "lib_RSAGenerateKey failed: %d\n", ret);
->>>>>>> 8d99e037
         return ret;
     }
 
     PAL_NUM nsz = RSA_KEY_SIZE / 8, esz = 1;
     uint8_t n[nsz], e[esz];
 
-<<<<<<< HEAD
-    ret = DkRSAExportPublicKey(rsa, e, &esz, n, &nsz);
-    if (ret != 0) {
-        SGX_DBG(DBG_S, "DkRSAExtractPublicKey failed: %d\n", ret);
-=======
     ret = lib_RSAExportPublicKey(rsa, e, &esz, n, &nsz);
     if (ret != 0) {
         SGX_DBG(DBG_S, "lib_RSAExtractPublicKey failed: %d\n", ret);
->>>>>>> 8d99e037
         goto out_free;
     }
 
     LIB_SHA256_CONTEXT sha256;
 
-<<<<<<< HEAD
-    ret = DkSHA256Init(&sha256);
-    if (ret != 0)
-        goto out_free;
-
-    ret = DkSHA256Update(&sha256, n, nsz);
-    if (ret != 0)
-        goto out_free;
-
-    ret = DkSHA256Final(&sha256, (uint8_t *) pal_enclave_state.enclave_keyhash);
-    if (ret != 0)
-=======
     ret = lib_SHA256Init(&sha256);
     if (ret < 0)
         goto out_free;
@@ -681,7 +634,6 @@
 
     ret = lib_SHA256Final(&sha256, (uint8_t *) pal_enclave_state.enclave_keyhash);
     if (ret < 0)
->>>>>>> 8d99e037
         goto out_free;
 
     pal_enclave_config.enclave_key = rsa;
@@ -692,11 +644,7 @@
     return 0;
 
 out_free:
-<<<<<<< HEAD
-    DkRSAFreeKey(rsa);
-=======
     lib_RSAFreeKey(rsa);
->>>>>>> 8d99e037
     free(rsa);
     return ret;
 }
@@ -707,34 +655,19 @@
     uint8_t pub[DH_SIZE]   __attribute__((aligned(DH_SIZE)));
     uint8_t agree[DH_SIZE] __attribute__((aligned(DH_SIZE)));
     PAL_NUM pubsz, agreesz;
-<<<<<<< HEAD
-    PAL_DH_CONTEXT context;
-    int ret;
-    
-    ret = DkDhInit(&context);
-    if (ret < 0) {
-        SGX_DBG(DBG_S, "Key Exchange: DkDhInit failed: %d\n", ret);
-=======
     LIB_DH_CONTEXT context;
     int ret;
 
     ret = lib_DhInit(&context);
     if (ret < 0) {
         SGX_DBG(DBG_S, "Key Exchange: DH Init failed: %d\n", ret);
->>>>>>> 8d99e037
         goto out_no_final;
     }
 
     pubsz = sizeof pub;
-<<<<<<< HEAD
-    ret = DkDhCreatePublic(&context, pub, &pubsz);
-    if (ret < 0) {
-        SGX_DBG(DBG_S, "Key Exchange: DkDhCreatePublic failed: %d\n", ret);
-=======
     ret = lib_DhCreatePublic(&context, pub, &pubsz);
     if (ret < 0) {
         SGX_DBG(DBG_S, "Key Exchange: DH CreatePublic failed: %d\n", ret);
->>>>>>> 8d99e037
         goto out;
     }
 
@@ -761,11 +694,7 @@
     }
 
     agreesz = sizeof agree;
-<<<<<<< HEAD
-    ret = DkDhCalcSecret(&context, pub, DH_SIZE, agree, &agreesz);
-=======
     ret = lib_DhCalcSecret(&context, pub, DH_SIZE, agree, &agreesz);
->>>>>>> 8d99e037
     if (ret < 0) {
         SGX_DBG(DBG_S, "Key Exchange: DH CalcSecret failed: %d\n", ret);
         goto out;
@@ -784,11 +713,7 @@
 
     ret = 0;
 out:
-<<<<<<< HEAD
-    DkDhFinal(&context);
-=======
     lib_DhFinal(&context);
->>>>>>> 8d99e037
 out_no_final:
     return ret;
 }
