/* -*- mode:c; c-file-style:"k&r"; c-basic-offset: 4; tab-width:4; indent-tabs-mode:nil; mode:auto-fill; fill-column:78; -*- */
/* vim: set ts=4 sw=4 et tw=78 fo=cqt wm=0: */

/* Copyright (C) 2014 OSCAR lab, Stony Brook University
   This file is part of Graphene Library OS.

   Graphene Library OS is free software: you can redistribute it and/or
   modify it under the terms of the GNU General Public License
   as published by the Free Software Foundation, either version 3 of the
   License, or (at your option) any later version.

   Graphene Library OS is distributed in the hope that it will be useful,
   but WITHOUT ANY WARRANTY; without even the implied warranty of
   MERCHANTABILITY or FITNESS FOR A PARTICULAR PURPOSE.  See the
   GNU General Public License for more details.

   You should have received a copy of the GNU General Public License
   along with this program.  If not, see <http://www.gnu.org/licenses/>.  */

/*
 * shim_wait.c
 *
 * Implementation of system call "wait4".
 */

#include <shim_internal.h>
#include <shim_utils.h>
#include <shim_table.h>
#include <shim_thread.h>
#include <shim_profile.h>

#include <pal.h>
#include <pal_error.h>

#include <sys/syscall.h>
#include <sys/mman.h>
#include <asm/prctl.h>
#include <linux/wait.h>
#include <errno.h>

DEFINE_PROFILE_CATAGORY(wait, );
DEFINE_PROFILE_INTERVAL(child_exit_notification, wait);

pid_t shim_do_wait4 (pid_t pid, int * status, int option,
                     struct __kernel_rusage * ru)
{
    struct shim_thread * cur = get_cur_thread();
    struct shim_thread * thread = NULL;
    int ret = 0;

    INC_PROFILE_OCCURENCE(syscall_use_ipc);

    if (pid > 0) {
        if (!(thread = lookup_thread(pid)))
            return -ECHILD;

        if (!(option & WNOHANG)) {
block_pid:
            DkObjectsWaitAny(1, &thread->exit_event,
                             NO_TIMEOUT);
        }

        lock(thread->lock);

        if (thread->is_alive) {
            unlock(thread->lock);
            if (!(option & WNOHANG))
                goto block_pid;
            put_thread(thread);
            return 0;
        }

        if (!list_empty(thread, siblings)) {
            debug("reaping thread %p\n", thread);
            struct shim_thread * parent = thread->parent;
            assert(parent);

            lock(parent->lock);
            /* DEP 5/15/17: These threads are exited */
<<<<<<< HEAD
=======
            assert(!thread->is_alive);
>>>>>>> 8d99e037
            listp_del_init(thread, &thread->parent->exited_children, siblings);
            unlock(parent->lock);

            put_thread(parent);
            put_thread(thread);
            thread->parent = NULL;
        }

        unlock(thread->lock);
        goto found;
    }

    lock(cur->lock);

    if (listp_empty(&cur->children) &&
        listp_empty(&cur->exited_children)) {
        unlock(cur->lock);
        return -ECHILD;
    }

    if (!(option & WNOHANG)) {
block:
        if (cur->child_exit_event)
            while (listp_empty(&cur->exited_children)) {
                unlock(cur->lock);
                DkObjectsWaitAny(1, &cur->child_exit_event, NO_TIMEOUT);
                lock(cur->lock);
            }
    }

    if (pid == 0 || pid < -1) {
        if (pid == 0)
            pid = -cur->pgid;

        listp_for_each_entry(thread, &cur->exited_children, siblings)
            if (thread->pgid == -pid)
                goto found_child;

        if (!(option & WNOHANG))
            goto block;
    } else {
        if (!listp_empty(&cur->exited_children)) {
            thread = listp_first_entry(&cur->exited_children,
                                       struct shim_thread, siblings);
            goto found_child;
        }
    }

    unlock(cur->lock);
    return 0;

found_child:
    listp_del_init(thread, &cur->exited_children, siblings);
    put_thread(cur);
    thread->parent = NULL;

    if (listp_empty(&cur->exited_children))
        DkEventClear(cur->child_exit_event);

    unlock(cur->lock);

found:
    if (status) {
        /* Bits 0--7 are for the signal, if any.  
         * Bits 8--15 are for the exit code */
        *status = thread->term_signal;
        *status |= ((thread->exit_code & 0xff) << 8);
    }

    ret = thread->tid;
    SAVE_PROFILE_INTERVAL_SINCE(child_exit_notification, thread->exit_time);
    del_thread(thread);
    put_thread(thread);
    return ret;
}<|MERGE_RESOLUTION|>--- conflicted
+++ resolved
@@ -77,10 +77,7 @@
 
             lock(parent->lock);
             /* DEP 5/15/17: These threads are exited */
-<<<<<<< HEAD
-=======
             assert(!thread->is_alive);
->>>>>>> 8d99e037
             listp_del_init(thread, &thread->parent->exited_children, siblings);
             unlock(parent->lock);
 
